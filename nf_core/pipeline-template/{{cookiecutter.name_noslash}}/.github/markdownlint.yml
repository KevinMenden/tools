# Markdownlint configuration file
default: true
line-length: false
no-duplicate-header:
    siblings_only: true
<<<<<<< HEAD
MD033:
    allowed_elements: [details, summary]
=======
no-inline-html:
    allowed_elements:
        - img
        - p
        - kbd
        - details
        - summary
>>>>>>> 14f54a30
<|MERGE_RESOLUTION|>--- conflicted
+++ resolved
@@ -3,15 +3,10 @@
 line-length: false
 no-duplicate-header:
     siblings_only: true
-<<<<<<< HEAD
-MD033:
-    allowed_elements: [details, summary]
-=======
 no-inline-html:
     allowed_elements:
         - img
         - p
         - kbd
         - details
-        - summary
->>>>>>> 14f54a30
+        - summary