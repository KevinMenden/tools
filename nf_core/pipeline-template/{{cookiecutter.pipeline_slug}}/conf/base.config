/*
 * -------------------------------------------------
 *  {{ cookiecutter.pipeline_name }} Nextflow base config file
 * -------------------------------------------------
 * A 'blank slate' config file, appropriate for general
 * use on most high performace compute environments.
 * Assumes that all software is installed and available
 * on the PATH. Runs in `local` mode - all jobs will be
 * run on the logged in environment.
 */

process {

  container = params.container

  cpus = { check_max( 1 * task.attempt, 'cpus' ) }
  memory = { check_max( 8.GB * task.attempt, 'memory' ) }
  time = { check_max( 2.h * task.attempt, 'time' ) }

  errorStrategy = { task.exitStatus in [143,137] ? 'retry' : 'finish' }
  maxRetries = 1
  maxErrors = '-1'

  // Process-specific resource requirements
  withName: fastqc {
    errorStrategy = { task.exitStatus in [143,137] ? 'retry' : 'ignore' }
  }
<<<<<<< HEAD
  withName: multiqc {
    executor = 'local'
=======
  $multiqc {
>>>>>>> db5d5e03
    errorStrategy = { task.exitStatus in [143,137] ? 'retry' : 'ignore' }
  }
}

params {
  // Defaults only, expecting to be overwritten
  max_memory = 128.GB
  max_cpus = 16
  max_time = 240.h
  igenomes_base = 's3://ngi-igenomes/igenomes/'
}<|MERGE_RESOLUTION|>--- conflicted
+++ resolved
@@ -25,12 +25,7 @@
   withName: fastqc {
     errorStrategy = { task.exitStatus in [143,137] ? 'retry' : 'ignore' }
   }
-<<<<<<< HEAD
   withName: multiqc {
-    executor = 'local'
-=======
-  $multiqc {
->>>>>>> db5d5e03
     errorStrategy = { task.exitStatus in [143,137] ? 'retry' : 'ignore' }
   }
 }
