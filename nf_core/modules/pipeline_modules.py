--- conflicted
+++ resolved
@@ -52,7 +52,7 @@
              self.modules_avail_module_names
         """
         api_url = "https://api.github.com/repos/{}/git/trees/{}?recursive=1".format(self.name, self.branch)
-        r = requests.get(api_url)
+        r = requests.get(api_url, auth=nf_core.utils.github_api_auto_auth())
         if r.status_code == 404:
             log.error("Repository / branch not found: {} ({})\n{}".format(self.name, self.branch, api_url))
             sys.exit(1)
@@ -120,7 +120,7 @@
             os.makedirs(dl_directory)
 
         # Call the GitHub API
-        r = requests.get(api_url)
+        r = requests.get(api_url, auth=nf_core.utils.github_api_auto_auth())
         if r.status_code != 200:
             raise SystemError("Could not fetch {} file: {}\n {}".format(self.name, r.status_code, api_url))
         result = r.json()
@@ -276,7 +276,6 @@
             log.error("Could not remove module: {}".format(e))
             return False
 
-<<<<<<< HEAD
     def get_pipeline_modules(self):
         """ Get list of modules installed in the current pipeline """
         self.pipeline_module_names = []
@@ -285,102 +284,6 @@
             self.pipeline_module_names.append(
                 os.path.dirname(os.path.relpath(mod, f"{self.pipeline_dir}/modules/nf-core/software/"))
             )
-=======
-    def get_modules_file_tree(self):
-        """
-        Fetch the file list from the repo, using the GitHub API
-
-        Sets self.modules_file_tree
-             self.modules_current_hash
-             self.modules_avail_module_names
-        """
-        api_url = "https://api.github.com/repos/{}/git/trees/{}?recursive=1".format(
-            self.modules_repo.name, self.modules_repo.branch
-        )
-        r = requests.get(api_url, auth=nf_core.utils.github_api_auto_auth())
-        if r.status_code == 404:
-            log.error(
-                "Repository / branch not found: {} ({})\n{}".format(
-                    self.modules_repo.name, self.modules_repo.branch, api_url
-                )
-            )
-            sys.exit(1)
-        elif r.status_code != 200:
-            raise SystemError(
-                "Could not fetch {} ({}) tree: {}\n{}".format(
-                    self.modules_repo.name, self.modules_repo.branch, r.status_code, api_url
-                )
-            )
-
-        result = r.json()
-        assert result["truncated"] == False
-
-        self.modules_current_hash = result["sha"]
-        self.modules_file_tree = result["tree"]
-        for f in result["tree"]:
-            if f["path"].startswith("software/") and f["path"].endswith("/main.nf") and "/test/" not in f["path"]:
-                # remove software/ and /main.nf
-                self.modules_avail_module_names.append(f["path"][9:-8])
-
-    def get_module_file_urls(self, module):
-        """Fetch list of URLs for a specific module
-
-        Takes the name of a module and iterates over the GitHub repo file tree.
-        Loops over items that are prefixed with the path 'software/<module_name>' and ignores
-        anything that's not a blob. Also ignores the test/ subfolder.
-
-        Returns a dictionary with keys as filenames and values as GitHub API URIs.
-        These can be used to then download file contents.
-
-        Args:
-            module (string): Name of module for which to fetch a set of URLs
-
-        Returns:
-            dict: Set of files and associated URLs as follows:
-
-            {
-                'software/fastqc/main.nf': 'https://api.github.com/repos/nf-core/modules/git/blobs/65ba598119206a2b851b86a9b5880b5476e263c3',
-                'software/fastqc/meta.yml': 'https://api.github.com/repos/nf-core/modules/git/blobs/0d5afc23ba44d44a805c35902febc0a382b17651'
-            }
-        """
-        results = {}
-        for f in self.modules_file_tree:
-            if not f["path"].startswith("software/{}".format(module)):
-                continue
-            if f["type"] != "blob":
-                continue
-            if "/test/" in f["path"]:
-                continue
-            results[f["path"]] = f["url"]
-        return results
-
-    def download_gh_file(self, dl_filename, api_url):
-        """Download a file from GitHub using the GitHub API
-
-        Args:
-            dl_filename (string): Path to save file to
-            api_url (string): GitHub API URL for file
-
-        Raises:
-            If a problem, raises an error
-        """
-
-        # Make target directory if it doesn't already exist
-        dl_directory = os.path.dirname(dl_filename)
-        if not os.path.exists(dl_directory):
-            os.makedirs(dl_directory)
-
-        # Call the GitHub API
-        r = requests.get(api_url, auth=nf_core.utils.github_api_auto_auth())
-        if r.status_code != 200:
-            raise SystemError("Could not fetch {} file: {}\n {}".format(self.modules_repo.name, r.status_code, api_url))
-        result = r.json()
-        file_contents = base64.b64decode(result["content"])
-
-        # Write the file contents
-        with open(dl_filename, "wb") as fh:
-            fh.write(file_contents)
->>>>>>> bb663b10
 
     def has_valid_pipeline(self):
         """Check that we were given a pipeline"""
