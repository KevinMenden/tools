#!/usr/bin/env python
""" nf-core: Helper tools for use with nf-core Nextflow pipelines. """

from click.types import File
from rich import print
import click
import logging
import os
import re
import rich.console
import rich.logging
import rich.traceback
import sys

import nf_core
import nf_core.bump_version
import nf_core.create
import nf_core.download
import nf_core.launch
import nf_core.licences
import nf_core.lint
import nf_core.list
import nf_core.modules
import nf_core.schema
import nf_core.sync
import nf_core.utils

# Set up logging as the root logger
# Submodules should all traverse back to this
log = logging.getLogger()


def run_nf_core():
    # Set up the rich traceback
    rich.traceback.install(width=200, word_wrap=True)

    # Print nf-core header to STDERR
    stderr = rich.console.Console(file=sys.stderr, force_terminal=nf_core.utils.rich_force_colors())
    stderr.print("\n[green]{},--.[grey39]/[green],-.".format(" " * 42), highlight=False)
    stderr.print("[blue]          ___     __   __   __   ___     [green]/,-._.--~\\", highlight=False)
    stderr.print("[blue]    |\ | |__  __ /  ` /  \ |__) |__      [yellow]   }  {", highlight=False)
    stderr.print("[blue]    | \| |       \__, \__/ |  \ |___     [green]\`-._,-`-,", highlight=False)
    stderr.print("[green]                                          `._,._,'\n", highlight=False)
    stderr.print("[grey39]    nf-core/tools version {}".format(nf_core.__version__), highlight=False)
    try:
        is_outdated, current_vers, remote_vers = nf_core.utils.check_if_outdated()
        if is_outdated:
            stderr.print(
                "[bold bright_yellow]    There is a new version of nf-core/tools available! ({})".format(remote_vers),
                highlight=False,
            )
    except Exception as e:
        log.debug("Could not check latest version: {}".format(e))
    stderr.print("\n\n")

    # Lanch the click cli
    nf_core_cli()


# Customise the order of subcommands for --help
# https://stackoverflow.com/a/47984810/713980
class CustomHelpOrder(click.Group):
    def __init__(self, *args, **kwargs):
        self.help_priorities = {}
        super(CustomHelpOrder, self).__init__(*args, **kwargs)

    def get_help(self, ctx):
        self.list_commands = self.list_commands_for_help
        return super(CustomHelpOrder, self).get_help(ctx)

    def list_commands_for_help(self, ctx):
        """reorder the list of commands when listing the help"""
        commands = super(CustomHelpOrder, self).list_commands(ctx)
        return (c[1] for c in sorted((self.help_priorities.get(command, 1000), command) for command in commands))

    def command(self, *args, **kwargs):
        """Behaves the same as `click.Group.command()` except capture
        a priority for listing command names in help.
        """
        help_priority = kwargs.pop("help_priority", 1000)
        help_priorities = self.help_priorities

        def decorator(f):
            cmd = super(CustomHelpOrder, self).command(*args, **kwargs)(f)
            help_priorities[cmd.name] = help_priority
            return cmd

        return decorator

    def group(self, *args, **kwargs):
        """Behaves the same as `click.Group.group()` except capture
        a priority for listing command names in help.
        """
        help_priority = kwargs.pop("help_priority", 1000)
        help_priorities = self.help_priorities

        def decorator(f):
            cmd = super(CustomHelpOrder, self).command(*args, **kwargs)(f)
            help_priorities[cmd.name] = help_priority
            return cmd

        return decorator


@click.group(cls=CustomHelpOrder)
@click.version_option(nf_core.__version__)
@click.option("-v", "--verbose", is_flag=True, default=False, help="Print verbose output to the console.")
@click.option("-l", "--log-file", help="Save a verbose log to a file.", metavar="<filename>")
def nf_core_cli(verbose, log_file):

    # Set the base logger to output DEBUG
    log.setLevel(logging.DEBUG)

    # Set up logs to the console
    log.addHandler(
        rich.logging.RichHandler(
            level=logging.DEBUG if verbose else logging.INFO,
            console=rich.console.Console(file=sys.stderr, force_terminal=nf_core.utils.rich_force_colors()),
            show_time=False,
            markup=True,
        )
    )

    # Set up logs to a file if we asked for one
    if log_file:
        log_fh = logging.FileHandler(log_file, encoding="utf-8")
        log_fh.setLevel(logging.DEBUG)
        log_fh.setFormatter(logging.Formatter("[%(asctime)s] %(name)-20s [%(levelname)-7s]  %(message)s"))
        log.addHandler(log_fh)


# nf-core list
@nf_core_cli.command(help_priority=1)
@click.argument("keywords", required=False, nargs=-1, metavar="<filter keywords>")
@click.option(
    "-s",
    "--sort",
    type=click.Choice(["release", "pulled", "name", "stars"]),
    default="release",
    help="How to sort listed pipelines",
)
@click.option("--json", is_flag=True, default=False, help="Print full output as JSON")
@click.option("--show-archived", is_flag=True, default=False, help="Print archived workflows")
def list(keywords, sort, json, show_archived):
    """
    List available nf-core pipelines with local info.

    Checks the web for a list of nf-core pipelines with their latest releases.
    Shows which nf-core pipelines you have pulled locally and whether they are up to date.
    """
    print(nf_core.list.list_workflows(keywords, sort, json, show_archived))


# nf-core launch
@nf_core_cli.command(help_priority=2)
@click.argument("pipeline", required=False, metavar="<pipeline name>")
@click.option("-r", "--revision", help="Release/branch/SHA of the project to run (if remote)")
@click.option("-i", "--id", help="ID for web-gui launch parameter set")
@click.option(
    "-c", "--command-only", is_flag=True, default=False, help="Create Nextflow command with params (no params file)"
)
@click.option(
    "-o",
    "--params-out",
    type=click.Path(),
    default=os.path.join(os.getcwd(), "nf-params.json"),
    help="Path to save run parameters file",
)
@click.option(
    "-p", "--params-in", type=click.Path(exists=True), help="Set of input run params to use from a previous run"
)
@click.option(
    "-a", "--save-all", is_flag=True, default=False, help="Save all parameters, even if unchanged from default"
)
@click.option(
    "-h", "--show-hidden", is_flag=True, default=False, help="Show hidden params which don't normally need changing"
)
@click.option(
    "--url", type=str, default="https://nf-co.re/launch", help="Customise the builder URL (for development work)"
)
def launch(pipeline, id, revision, command_only, params_in, params_out, save_all, show_hidden, url):
    """
    Launch a pipeline using a web GUI or command line prompts.

    Uses the pipeline schema file to collect inputs for all available pipeline
    parameters. Parameter names, descriptions and help text are shown.
    The pipeline schema is used to validate all inputs as they are entered.

    When finished, saves a file with the selected parameters which can be
    passed to Nextflow using the -params-file option.

    Run using a remote pipeline name (such as GitHub `user/repo` or a URL),
    a local pipeline directory or an ID from the nf-core web launch tool.
    """
    launcher = nf_core.launch.Launch(
        pipeline, revision, command_only, params_in, params_out, save_all, show_hidden, url, id
    )
    if launcher.launch_pipeline() == False:
        sys.exit(1)


# nf-core download
@nf_core_cli.command(help_priority=3)
@click.argument("pipeline", required=True, metavar="<pipeline name>")
@click.option("-r", "--release", type=str, help="Pipeline release")
@click.option("-o", "--outdir", type=str, help="Output directory")
@click.option(
    "-c",
    "--compress",
    type=click.Choice(["tar.gz", "tar.bz2", "zip", "none"]),
    default="tar.gz",
    help="Archive compression type",
)
@click.option("-f", "--force", is_flag=True, default=False, help="Overwrite existing files")
@click.option("-s", "--singularity", is_flag=True, default=False, help="Download singularity images")
@click.option(
    "-c",
    "--singularity-cache",
    is_flag=True,
    default=False,
    help="Don't copy images to the output directory, don't set 'singularity.cacheDir' in workflow",
)
@click.option("-p", "--parallel-downloads", type=int, default=4, help="Number of parallel image downloads")
def download(pipeline, release, outdir, compress, force, singularity, singularity_cache, parallel_downloads):
    """
    Download a pipeline, nf-core/configs and pipeline singularity images.

    Collects all files in a single archive and configures the downloaded
    workflow to use relative paths to the configs and singularity images.
    """
    dl = nf_core.download.DownloadWorkflow(
        pipeline, release, outdir, compress, force, singularity, singularity_cache, parallel_downloads
    )
    dl.download_workflow()


# nf-core licences
@nf_core_cli.command(help_priority=4)
@click.argument("pipeline", required=True, metavar="<pipeline name>")
@click.option("--json", is_flag=True, default=False, help="Print output in JSON")
def licences(pipeline, json):
    """
    List software licences for a given workflow.

    Checks the pipeline environment.yml file which lists all conda software packages.
    Each of these is queried against the anaconda.org API to find the licence.
    Package name, version and licence is printed to the command line.
    """
    lic = nf_core.licences.WorkflowLicences(pipeline)
    lic.as_json = json
    try:
        print(lic.run_licences())
    except LookupError as e:
        log.error(e)
        sys.exit(1)


# nf-core create
def validate_wf_name_prompt(ctx, opts, value):
    """ Force the workflow name to meet the nf-core requirements """
    if not re.match(r"^[a-z]+$", value):
        click.echo("Invalid workflow name: must be lowercase without punctuation.")
        value = click.prompt(opts.prompt)
        return validate_wf_name_prompt(ctx, opts, value)
    return value


@nf_core_cli.command(help_priority=5)
@click.option(
    "-n",
    "--name",
    prompt="Workflow Name",
    required=True,
    callback=validate_wf_name_prompt,
    type=str,
    help="The name of your new pipeline",
)
@click.option("-d", "--description", prompt=True, required=True, type=str, help="A short description of your pipeline")
@click.option("-a", "--author", prompt=True, required=True, type=str, help="Name of the main author(s)")
@click.option("--new-version", type=str, default="1.0dev", help="The initial version number to use")
@click.option("--no-git", is_flag=True, default=False, help="Do not initialise pipeline as new git repository")
@click.option("-f", "--force", is_flag=True, default=False, help="Overwrite output directory if it already exists")
@click.option("-o", "--outdir", type=str, help="Output directory for new pipeline (default: pipeline name)")
def create(name, description, author, new_version, no_git, force, outdir):
    """
    Create a new pipeline using the nf-core template.

    Uses the nf-core template to make a skeleton Nextflow pipeline with all required
    files, boilerplate code and bfest-practices.
    """
    create_obj = nf_core.create.PipelineCreate(name, description, author, new_version, no_git, force, outdir)
    create_obj.init_pipeline()


@nf_core_cli.command(help_priority=6)
@click.argument("pipeline_dir", type=click.Path(exists=True), required=True, metavar="<pipeline directory>")
@click.option(
    "--release",
    is_flag=True,
    default=os.path.basename(os.path.dirname(os.environ.get("GITHUB_REF", "").strip(" '\""))) == "master"
    and os.environ.get("GITHUB_REPOSITORY", "").startswith("nf-core/")
    and not os.environ.get("GITHUB_REPOSITORY", "") == "nf-core/tools",
    help="Execute additional checks for release-ready workflows.",
)
@click.option(
    "-f", "--fix", type=str, metavar="<test>", multiple=True, help="Attempt to automatically fix specified lint test"
)
@click.option("-p", "--show-passed", is_flag=True, help="Show passing tests on the command line")
@click.option("--markdown", type=str, metavar="<filename>", help="File to write linting results to (Markdown)")
@click.option("--json", type=str, metavar="<filename>", help="File to write linting results to (JSON)")
def lint(pipeline_dir, release, fix, show_passed, markdown, json):
    """
    Check pipeline code against nf-core guidelines.

    Runs a large number of automated tests to ensure that the supplied pipeline
    meets the nf-core guidelines. Documentation of all lint tests can be found
    on the nf-core website: https://nf-co.re/errors
    """

    # Run the lint tests!
    try:
        lint_obj = nf_core.lint.run_linting(pipeline_dir, release, fix, show_passed, markdown, json)
        if len(lint_obj.failed) > 0:
            sys.exit(1)
    except AssertionError as e:
        log.critical(e)
        sys.exit(1)


## nf-core module subcommands
@nf_core_cli.group(cls=CustomHelpOrder, help_priority=7)
@click.option(
    "-r",
    "--repository",
    type=str,
    default="nf-core/modules",
    help="GitHub repository hosting software wrapper modules.",
)
@click.option("-b", "--branch", type=str, default="master", help="Modules GitHub repo git branch to use.")
@click.pass_context
def modules(ctx, repository, branch):
    """
    Work with the nf-core/modules software wrappers.

    Tools to manage DSL 2 nf-core/modules software wrapper imports.
    """
    # ensure that ctx.obj exists and is a dict (in case `cli()` is called
    # by means other than the `if` block below)
    ctx.ensure_object(dict)

    # Make repository object to pass to subcommands
    ctx.obj["modules_repo_obj"] = nf_core.modules.ModulesRepo(repository, branch)


@modules.command(help_priority=1)
@click.pass_context
def list(ctx):
    """
    List available software modules.

    Lists all currently available software wrappers in the nf-core/modules repository.
    """
    mods = nf_core.modules.PipelineModules()
    mods.modules_repo = ctx.obj["modules_repo_obj"]
    print(mods.list_modules())


@modules.command(help_priority=2)
@click.pass_context
@click.argument("pipeline_dir", type=click.Path(exists=True), required=True, metavar="<pipeline directory>")
@click.argument("tool", type=str, required=True, metavar="<tool name>")
def install(ctx, pipeline_dir, tool):
    """
    Add a DSL2 software wrapper module to a pipeline.

    Given a software name, finds the relevant files in nf-core/modules
    and copies to the pipeline along with associated metadata.
    """
    mods = nf_core.modules.PipelineModules()
    mods.modules_repo = ctx.obj["modules_repo_obj"]
    mods.pipeline_dir = pipeline_dir
    mods.install(tool)


@modules.command(help_priority=3)
@click.pass_context
@click.argument("pipeline_dir", type=click.Path(exists=True), required=True, metavar="<pipeline directory>")
@click.argument("tool", type=str, metavar="<tool name>")
@click.option("-f", "--force", is_flag=True, default=False, help="Force overwrite of files")
def update(ctx, tool, pipeline_dir, force):
    """
    Update one or all software wrapper modules.

    Compares a currently installed module against what is available in nf-core/modules.
    Fetchs files and updates all relevant files for that software wrapper.

    If no module name is specified, loops through all currently installed modules.
    If no version is specified, looks for the latest available version on nf-core/modules.
    """
    mods = nf_core.modules.PipelineModules()
    mods.modules_repo = ctx.obj["modules_repo_obj"]
    mods.pipeline_dir = pipeline_dir
    mods.update(tool, force=force)


@modules.command(help_priority=4)
@click.pass_context
@click.argument("pipeline_dir", type=click.Path(exists=True), required=True, metavar="<pipeline directory>")
@click.argument("tool", type=str, required=True, metavar="<tool name>")
def remove(ctx, pipeline_dir, tool):
    """
    Remove a software wrapper from a pipeline.
    """
    mods = nf_core.modules.PipelineModules()
    mods.modules_repo = ctx.obj["modules_repo_obj"]
    mods.pipeline_dir = pipeline_dir
    mods.remove(tool)


@modules.command(help_priority=5)
@click.pass_context
def check(ctx):
    """
    Check that imported module code has not been modified.

    Compares a software module against the copy on nf-core/modules.
    If any local modifications are found, the command logs an error
    and exits with a non-zero exit code.

    Use by the lint tests and automated CI to check that centralised
    software wrapper code is only modified in the central repository.
    """
    mods = nf_core.modules.PipelineModules()
    mods.modules_repo = ctx.obj["modules_repo_obj"]
    mods.check_modules()


<<<<<<< HEAD
@modules.command(help_priority=6)
@click.pass_context
@click.argument("directory", type=click.Path(exists=True), required=True, metavar="<target directory>")
@click.argument("tool", type=str, required=True, metavar="<tool name>")
@click.argument("subtool", type=str, required=False, metavar="<subtool name>")
def create(ctx, directory, tool, subtool=None):
    """
    Create a new module from the template

    If <directory> is a ppipeline, this function creates a file in the
    'directory/modules/local/process' dir called <tool_subtool.nf>

    If <directory> is a clone of nf-core/modules, it creates the files and
    corresponding directories:

    modules/software/tool/subtool/
        * main.nf
        * meta.yml
        * functoins.nf

    modules/tests/software/tool/subtool/
        * main.nf
        * test.yml

    Additionally the necessary lines to run the tests are appended to
    modules/.github/filters.yml
    The function will also try to look for a bioconda package called 'tool'
    and for a matching container on quay.io

    """
    mods = nf_core.modules.PipelineModules()
    mods.create(directory=directory, tool=tool, subtool=subtool)
=======
@modules.command("create-test-yml", help_priority=6)
@click.pass_context
@click.argument("module", type=str, required=True, metavar="<module name>")
@click.option("-r", "--run-tests", is_flag=True, default=False, help="Run the test workflows")
@click.option("-o", "--output", type=str, help="Path for output YAML file")
@click.option("-f", "--force", is_flag=True, default=False, help="Overwrite output YAML file if it already exists")
@click.option("-p", "--no-prompts", is_flag=True, default=False, help="Use defaults without prompting")
def create_test_yml(ctx, module, run_tests, output, force, no_prompts):
    """
    Auto-generate a test.yml file for a new module.

    Given the name of a new module, run the Nextflow test command and automatically generate
    the required `test.yml` file based on the output files.

    If not supplied on the command line, tool will prompt for name, command, tags etc with
    sensible defaults.
    """
    try:
        meta_builder = nf_core.modules.ModulesTestYmlBuilder(module, run_tests, output, force, no_prompts)
        meta_builder.run()
    except UserWarning as e:
        log.critical(e)
        sys.exit(1)
>>>>>>> cae04022


## nf-core schema subcommands
@nf_core_cli.group(cls=CustomHelpOrder, help_priority=8)
def schema():
    """
    Suite of tools for developers to manage pipeline schema.

    All nf-core pipelines should have a nextflow_schema.json file in their
    root directory that describes the different pipeline parameters.
    """
    pass


@schema.command(help_priority=1)
@click.argument("pipeline", required=True, metavar="<pipeline name>")
@click.argument("params", type=click.Path(exists=True), required=True, metavar="<JSON params file>")
def validate(pipeline, params):
    """
    Validate a set of parameters against a pipeline schema.

    Nextflow can be run using the -params-file flag, which loads
    script parameters from a JSON file.

    This command takes such a file and validates it against the pipeline
    schema, checking whether all schema rules are satisfied.
    """
    schema_obj = nf_core.schema.PipelineSchema()
    try:
        schema_obj.get_schema_path(pipeline)
        # Load and check schema
        schema_obj.load_lint_schema()
    except AssertionError as e:
        log.error(e)
        sys.exit(1)
    schema_obj.load_input_params(params)
    try:
        schema_obj.validate_params()
    except AssertionError as e:
        sys.exit(1)


@schema.command(help_priority=2)
@click.argument("pipeline_dir", type=click.Path(exists=True), required=True, metavar="<pipeline directory>")
@click.option("--no-prompts", is_flag=True, help="Do not confirm changes, just update parameters and exit")
@click.option("--web-only", is_flag=True, help="Skip building using Nextflow config, just launch the web tool")
@click.option(
    "--url",
    type=str,
    default="https://nf-co.re/pipeline_schema_builder",
    help="Customise the builder URL (for development work)",
)
def build(pipeline_dir, no_prompts, web_only, url):
    """
    Interactively build a pipeline schema from Nextflow params.

    Automatically detects parameters from the pipeline config and main.nf and
    compares these to the pipeline schema. Prompts to add or remove parameters
    if the two do not match one another.

    Once all parameters are accounted for, can launch a web GUI tool on the
    https://nf-co.re website where you can annotate and organise parameters.
    Listens for this to be completed and saves the updated schema.
    """
    schema_obj = nf_core.schema.PipelineSchema()
    if schema_obj.build_schema(pipeline_dir, no_prompts, web_only, url) is False:
        sys.exit(1)


@schema.command(help_priority=3)
@click.argument("schema_path", type=click.Path(exists=True), required=True, metavar="<pipeline schema>")
def lint(schema_path):
    """
    Check that a given pipeline schema is valid.

    Checks whether the pipeline schema validates as JSON Schema Draft 7
    and adheres to the additional nf-core schema requirements.

    This function runs as part of the nf-core lint command, this is a convenience
    command that does just the schema linting nice and quickly.
    """
    schema_obj = nf_core.schema.PipelineSchema()
    try:
        schema_obj.get_schema_path(schema_path)
        schema_obj.load_lint_schema()
        # Validate title and description - just warnings as schema should still work fine
        try:
            schema_obj.validate_schema_title_description()
        except AssertionError as e:
            log.warning(e)
    except AssertionError as e:
        sys.exit(1)


@nf_core_cli.command("bump-version", help_priority=9)
@click.argument("pipeline_dir", type=click.Path(exists=True), required=True, metavar="<pipeline directory>")
@click.argument("new_version", required=True, metavar="<new version>")
@click.option(
    "-n", "--nextflow", is_flag=True, default=False, help="Bump required nextflow version instead of pipeline version"
)
def bump_version(pipeline_dir, new_version, nextflow):
    """
    Update nf-core pipeline version number.

    The pipeline version number is mentioned in a lot of different places
    in nf-core pipelines. This tool updates the version for you automatically,
    so that you don't accidentally miss any.

    Should be used for each pipeline release, and again for the next
    development version after release.

    As well as the pipeline version, you can also change the required version of Nextflow.
    """
    # Make a pipeline object and load config etc
    pipeline_obj = nf_core.utils.Pipeline(pipeline_dir)
    pipeline_obj._load()

    # Bump the pipeline version number
    if not nextflow:
        nf_core.bump_version.bump_pipeline_version(pipeline_obj, new_version)
    else:
        nf_core.bump_version.bump_nextflow_version(pipeline_obj, new_version)


@nf_core_cli.command("sync", help_priority=10)
@click.argument("pipeline_dir", required=True, type=click.Path(exists=True), metavar="<pipeline directory>")
@click.option("-b", "--from-branch", type=str, help="The git branch to use to fetch workflow vars.")
@click.option("-p", "--pull-request", is_flag=True, default=False, help="Make a GitHub pull-request with the changes.")
@click.option("-r", "--repository", type=str, help="GitHub PR: target repository.")
@click.option("-u", "--username", type=str, help="GitHub PR: auth username.")
def sync(pipeline_dir, from_branch, pull_request, repository, username):
    """
    Sync a pipeline TEMPLATE branch with the nf-core template.

    To keep nf-core pipelines up to date with improvements in the main
    template, we use a method of synchronisation that uses a special
    git branch called TEMPLATE.

    This command updates the TEMPLATE branch with the latest version of
    the nf-core template, so that these updates can be synchronised with
    the pipeline. It is run automatically for all pipelines when ever a
    new release of nf-core/tools (and the included template) is made.
    """

    # Sync the given pipeline dir
    sync_obj = nf_core.sync.PipelineSync(pipeline_dir, from_branch, pull_request, repository, username)
    try:
        sync_obj.sync()
    except (nf_core.sync.SyncException, nf_core.sync.PullRequestException) as e:
        log.error(e)
        sys.exit(1)


if __name__ == "__main__":
    run_nf_core()<|MERGE_RESOLUTION|>--- conflicted
+++ resolved
@@ -435,7 +435,6 @@
     mods.check_modules()
 
 
-<<<<<<< HEAD
 @modules.command(help_priority=6)
 @click.pass_context
 @click.argument("directory", type=click.Path(exists=True), required=True, metavar="<target directory>")
@@ -468,8 +467,9 @@
     """
     mods = nf_core.modules.PipelineModules()
     mods.create(directory=directory, tool=tool, subtool=subtool)
-=======
-@modules.command("create-test-yml", help_priority=6)
+
+
+@modules.command("create-test-yml", help_priority=7)
 @click.pass_context
 @click.argument("module", type=str, required=True, metavar="<module name>")
 @click.option("-r", "--run-tests", is_flag=True, default=False, help="Run the test workflows")
@@ -492,7 +492,6 @@
     except UserWarning as e:
         log.critical(e)
         sys.exit(1)
->>>>>>> cae04022
 
 
 ## nf-core schema subcommands
