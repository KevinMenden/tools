#!/usr/bin/env python
""" nf-core: Helper tools for use with nf-core Nextflow pipelines. """

from __future__ import print_function

import click
import sys
import os
import re

import nf_core
import nf_core.bump_version
import nf_core.create
import nf_core.download
import nf_core.launch
import nf_core.licences
import nf_core.lint
import nf_core.list
<<<<<<< HEAD
import nf_core.modules
=======
import nf_core.schema
>>>>>>> 3b91acef
import nf_core.sync

import logging

# Customise the order of subcommands for --help
# https://stackoverflow.com/a/47984810/713980
class CustomHelpOrder(click.Group):
    def __init__(self, *args, **kwargs):
        self.help_priorities = {}
        super(CustomHelpOrder, self).__init__(*args, **kwargs)

    def get_help(self, ctx):
        self.list_commands = self.list_commands_for_help
        return super(CustomHelpOrder, self).get_help(ctx)

    def list_commands_for_help(self, ctx):
        """reorder the list of commands when listing the help"""
        commands = super(CustomHelpOrder, self).list_commands(ctx)
        return (c[1] for c in sorted((self.help_priorities.get(command, 1000), command) for command in commands))

    def command(self, *args, **kwargs):
        """Behaves the same as `click.Group.command()` except capture
        a priority for listing command names in help.
        """
        help_priority = kwargs.pop('help_priority', 1000)
        help_priorities = self.help_priorities
        def decorator(f):
            cmd = super(CustomHelpOrder, self).command(*args, **kwargs)(f)
            help_priorities[cmd.name] = help_priority
            return cmd
        return decorator

@click.group(cls=CustomHelpOrder)
@click.version_option(nf_core.__version__)
@click.option(
    '-v', '--verbose',
    is_flag = True,
    default = False,
    help = "Verbose output (print debug statements)"
)
def nf_core_cli(verbose):
    if verbose:
        logging.basicConfig(level=logging.DEBUG, format="\n%(levelname)s: %(message)s")
    else:
        logging.basicConfig(level=logging.INFO, format="\n%(levelname)s: %(message)s")

# nf-core list
@nf_core_cli.command(help_priority=1)
@click.argument(
    'keywords',
    required = False,
    nargs = -1,
    metavar = "<filter keywords>"
)
@click.option(
    '-s', '--sort',
    type = click.Choice(['release', 'pulled', 'name', 'stars']),
    default = 'release',
    help = "How to sort listed pipelines"
)
@click.option(
    '--json',
    is_flag = True,
    default = False,
    help = "Print full output as JSON"
)
def list(keywords, sort, json):
    """ List nf-core pipelines with local info """
    nf_core.list.list_workflows(keywords, sort, json)

# nf-core launch
@nf_core_cli.command(help_priority=2)
@click.argument(
    'pipeline',
    required = True,
    metavar = "<pipeline name>"
)
@click.option(
    '-c', '--command-only',
    is_flag = True,
    default = False,
    help = """Set params in the command instead of saving to file.
    Do not use a -params-file paramaters JSON file,
    just construct a command with all parameters on the command-line."""
)
@click.option(
    '-p', '--params-in',
    type = click.Path(exists=True),
    help = "Input parameters JSON file."
)
@click.option(
    '-o', '--params-out',
    type = click.Path(),
    default = os.path.join(os.getcwd(), 'nf-params.json'),
    help = "Path to save parameters JSON file to."
)
@click.option(
    '-a', '--save-all',
    is_flag = True,
    default = False,
    help = """Save all parameters, even if default.
    Instead of just saving values that have been modified from the default,
    save every possible parameter."""
)
@click.option(
    '-h', '--show-hidden',
    is_flag = True,
    default = False,
    help = """Show hidden parameters.
    Show all pipeline parameters, even those set as hidden in the pipeline schema."""
)
def launch(pipeline, command_only, params_in, params_out, save_all, show_hidden):
    """ Run pipeline, interactive parameter prompts """
    nf_core.launch.launch_pipeline(pipeline, command_only, params_in, params_out, save_all, show_hidden)

# nf-core download
@nf_core_cli.command(help_priority=3)
@click.argument(
    'pipeline',
    required = True,
    metavar = "<pipeline name>"
)
@click.option(
    '-r', '--release',
    type = str,
    help = "Pipeline release"
)
@click.option(
    '-s', '--singularity',
    is_flag = True,
    default = False,
    help = "Download singularity containers"
)
@click.option(
    '-o', '--outdir',
    type = str,
    help = "Output directory"
)
@click.option(
    '-c', '--compress',
    type = click.Choice(['tar.gz', 'tar.bz2', 'zip', 'none']),
    default = 'tar.gz',
    help = "Compression type"
)
def download(pipeline, release, singularity, outdir, compress):
    """ Download a pipeline and singularity container """
    dl = nf_core.download.DownloadWorkflow(pipeline, release, singularity, outdir, compress)
    dl.download_workflow()

# nf-core licences
@nf_core_cli.command(help_priority=4)
@click.argument(
    'pipeline',
    required = True,
    metavar = "<pipeline name>"
)
@click.option(
    '--json',
    is_flag = True,
    default = False,
    help = "Print output in JSON"
)
def licences(pipeline, json):
    """ List software licences for a given workflow """
    lic = nf_core.licences.WorkflowLicences(pipeline)
    lic.fetch_conda_licences()
    lic.print_licences(as_json=json)

# nf-core create
def validate_wf_name_prompt(ctx, opts, value):
    """ Force the workflow name to meet the nf-core requirements """
    if not re.match(r'^[a-z]+$', value):
        click.echo('Invalid workflow name: must be lowercase without punctuation.')
        value = click.prompt(opts.prompt)
        return validate_wf_name_prompt(ctx, opts, value)
    return value
@nf_core_cli.command(help_priority=5)
@click.option(
    '-n', '--name',
    prompt = 'Workflow Name',
    required = True,
    callback = validate_wf_name_prompt,
    type = str,
    help = 'The name of your new pipeline'
)
@click.option(
    '-d', '--description',
    prompt = True,
    required = True,
    type = str,
    help = 'A short description of your pipeline'
)
@click.option(
    '-a', '--author',
    prompt = True,
    required = True,
    type = str,
    help = 'Name of the main author(s)'
)
@click.option(
    '--new-version',
    type = str,
    default = '1.0dev',
    help = 'The initial version number to use'
)
@click.option(
    '--no-git',
    is_flag = True,
    default = False,
    help = "Do not initialise pipeline as new git repository"
)
@click.option(
    '-f', '--force',
    is_flag = True,
    default = False,
    help = "Overwrite output directory if it already exists"
)
@click.option(
    '-o', '--outdir',
    type = str,
    help = "Output directory for new pipeline (default: pipeline name)"
)
def create(name, description, author, new_version, no_git, force, outdir):
    """ Create a new pipeline using the template """
    create_obj = nf_core.create.PipelineCreate(name, description, author, new_version, no_git, force, outdir)
    create_obj.init_pipeline()

@nf_core_cli.command(help_priority=6)
@click.argument(
    'pipeline_dir',
    type = click.Path(exists=True),
    required = True,
    metavar = "<pipeline directory>"
)
@click.option(
    '--release',
    is_flag = True,
    default = os.path.basename(os.path.dirname(os.environ.get('GITHUB_REF','').strip(' \'"'))) == 'master' and os.environ.get('GITHUB_REPOSITORY', '').startswith('nf-core/') and not os.environ.get('GITHUB_REPOSITORY', '') == 'nf-core/tools',
    help = "Execute additional checks for release-ready workflows."
)
def lint(pipeline_dir, release):
    """ Check pipeline against nf-core guidelines """

    # Run the lint tests!
    lint_obj = nf_core.lint.run_linting(pipeline_dir, release)
    if len(lint_obj.failed) > 0:
        sys.exit(1)


## nf-core schema subcommands
@nf_core_cli.group(cls=CustomHelpOrder)
def schema():
    """ Manage pipeline JSON Schema """
    pass

@schema.command(help_priority=1)
@click.argument(
    'pipeline',
    required = True,
    metavar = "<pipeline name>"
)
@click.option(
    '--params',
    type = click.Path(exists=True),
    required = True,
    help = 'JSON parameter file'
)
def validate(pipeline, params):
    """ Validate supplied parameters against a schema.

    Nextflow can be run using the -params-file flag, which loads
    script parameters from a JSON/YAML file.

    This command takes such a file and validates it against the
    schema for the given pipeline.
    """
    schema_obj = nf_core.schema.PipelineSchema()
    try:
        schema_obj.get_schema_from_name(pipeline)
        # Load and check schema
        schema_obj.lint_schema()
    except AssertionError as e:
        logging.error(e)
        sys.exit(1)
    schema_obj.load_input_params(params)
    try:
        schema_obj.validate_params()
    except AssertionError as e:
        sys.exit(1)

@schema.command(help_priority=2)
@click.argument(
    'pipeline_dir',
    type = click.Path(exists=True),
    required = True,
    metavar = "<pipeline directory>"
)
@click.option(
    '--no-prompts',
    is_flag = True,
    help = "Do not confirm changes, just update parameters and exit"
)
@click.option(
    '--web-only',
    is_flag = True,
    help = "Skip building using Nextflow config, just launch the web tool"
)
@click.option(
    '--url',
    type = str,
    default = 'https://nf-co.re/json_schema_build',
    help = 'URL for the web-based Schema builder'
)
def build(pipeline_dir, no_prompts, web_only, url):
    """ Interactively build a schema from Nextflow params. """
    schema_obj = nf_core.schema.PipelineSchema()
    schema_obj.build_schema(pipeline_dir, no_prompts, web_only, url)

@schema.command(help_priority=3)
@click.argument(
    'schema_path',
    type = click.Path(exists=True),
    required = True,
    metavar = "<JSON Schema file>"
)
def lint(schema_path):
    """ Check that a given JSON Schema is valid.

    Runs as part of the nf-core lint command, this is a convenience
    command that does just the schema linting nice and quickly.
    """
    schema_obj = nf_core.schema.PipelineSchema()
    try:
        schema_obj.lint_schema(schema_path)
    except AssertionError as e:
        sys.exit(1)

@nf_core_cli.command('bump-version', help_priority=7)
@click.argument(
    'pipeline_dir',
    type = click.Path(exists=True),
    required = True,
    metavar = "<pipeline directory>"
)
@click.argument(
    'new_version',
    required = True,
    metavar = "<new version>"
)
@click.option(
    '-n', '--nextflow',
    is_flag = True,
    default = False,
    help = "Bump required nextflow version instead of pipeline version"
)
def bump_version(pipeline_dir, new_version, nextflow):
    """ Update nf-core pipeline version number """

    # First, lint the pipeline to check everything is in order
    logging.info("Running nf-core lint tests")
    lint_obj = nf_core.lint.run_linting(pipeline_dir, False)
    if len(lint_obj.failed) > 0:
        logging.error("Please fix lint errors before bumping versions")
        return

    # Bump the pipeline version number
    if not nextflow:
        nf_core.bump_version.bump_pipeline_version(lint_obj, new_version)
    else:
        nf_core.bump_version.bump_nextflow_version(lint_obj, new_version)


@nf_core_cli.command(help_priority=8)
@click.argument(
    'pipeline_dir',
    type = click.Path(exists=True),
    nargs = -1,
    metavar = "<pipeline directory>"
)
@click.option(
    '-t', '--make-template-branch',
    is_flag = True,
    default = False,
    help = "Create a TEMPLATE branch if none is found."
)
@click.option(
    '-b', '--from-branch',
    type = str,
    help = 'The git branch to use to fetch workflow vars.'
)
@click.option(
    '-p', '--pull-request',
    is_flag = True,
    default = False,
    help = "Make a GitHub pull-request with the changes."
)
@click.option(
    '-u', '--username',
    type = str,
    help = 'GitHub username for the PR.'
)
@click.option(
    '-r', '--repository',
    type = str,
    help = 'GitHub repository name for the PR.'
)
@click.option(
    '-a', '--auth-token',
    type = str,
    help = 'GitHub API personal access token.'
)
@click.option(
    '--all',
    is_flag = True,
    default = False,
    help = "Sync template for all nf-core pipelines."
)
def sync(pipeline_dir, make_template_branch, from_branch, pull_request, username, repository, auth_token, all):
    """ Sync a pipeline TEMPLATE branch with the nf-core template"""

    # Pull and sync all nf-core pipelines
    if all:
        nf_core.sync.sync_all_pipelines(username, auth_token)
    else:
        # Manually check for the required parameter
        if not pipeline_dir or len(pipeline_dir) != 1:
            logging.error("Either use --all or specify one <pipeline directory>")
            sys.exit(1)
        else:
            pipeline_dir = pipeline_dir[0]

        # Sync the given pipeline dir
        sync_obj = nf_core.sync.PipelineSync(pipeline_dir, make_template_branch, from_branch, pull_request)
        try:
            sync_obj.sync()
        except (nf_core.sync.SyncException, nf_core.sync.PullRequestException) as e:
            logging.error(e)
            sys.exit(1)

## nf-core module subcommands
@nf_core_cli.group(cls=CustomHelpOrder)
def modules():
    """ Manage DSL 2 module imports """
    pass

@modules.command(help_priority=1)
def list():
    """ List available tools """
    mods = nf_core.modules.PipelineModules()
    mods.list_modules()

@modules.command(help_priority=2)
@click.argument(
    'tool',
    type = str,
    required = True,
    metavar = "<tool name>"
)
def install(tool):
    """ Install a DSL2 module """
    mods = nf_core.modules.PipelineModules()
    mods.install(tool)

@modules.command(help_priority=3)
@click.argument(
    'tool',
    type = str,
    metavar = "<tool name>"
)
def update(tool):
    """ Update one or all DSL2 modules """
    mods = nf_core.modules.PipelineModules()
    mods.update(tool)

@modules.command(help_priority=4)
@click.argument(
    'tool',
    type = str,
    required = True,
    metavar = "<tool name>"
)
def remove(tool):
    """ Remove a DSL2 module """
    mods = nf_core.modules.PipelineModules()
    mods.remove(tool)

@modules.command(help_priority=5)
def check():
    """ Check that imported module code has not been modified """
    mods = nf_core.modules.PipelineModules()
    mods.check_modules()

@modules.command(help_priority=6)
def fix():
    """ Replace imported module code with a freshly downloaded copy """
    mods = nf_core.modules.PipelineModules()
    mods.fix_modules()

if __name__ == '__main__':
    click.echo(click.style("\n                                          ,--.", fg='green')+click.style("/",fg='black')+click.style(",-.", fg='green'), err=True)
    click.echo(click.style("          ___     __   __   __   ___     ", fg='blue')+click.style("/,-._.--~\\", fg='green'), err=True)
    click.echo(click.style("    |\ | |__  __ /  ` /  \ |__) |__      ", fg='blue')+click.style("   }  {", fg='yellow'), err=True)
    click.echo(click.style("    | \| |       \__, \__/ |  \ |___     ", fg='blue')+click.style("\`-._,-`-,", fg='green'), err=True)
    click.secho("                                          `._,._,'\n", fg='green', err=True)
    click.secho("    nf-core/tools version {}\n".format(nf_core.__version__), fg='black', err=True)
    nf_core_cli()<|MERGE_RESOLUTION|>--- conflicted
+++ resolved
@@ -16,11 +16,8 @@
 import nf_core.licences
 import nf_core.lint
 import nf_core.list
-<<<<<<< HEAD
 import nf_core.modules
-=======
 import nf_core.schema
->>>>>>> 3b91acef
 import nf_core.sync
 
 import logging
