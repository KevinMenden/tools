--- conflicted
+++ resolved
@@ -78,7 +78,6 @@
         """ Test removing FastQC module without installing it """
         assert self.mods.remove("fastqc") is False
 
-<<<<<<< HEAD
     def test_modules_lint_fastqc(self):
         """ Test linting the fastqc module """
         self.mods.install("fastqc")
@@ -95,7 +94,6 @@
         assert len(module_lint.passed) == 0
         assert len(module_lint.warned) == 0
         assert len(module_lint.failed) == 0
-=======
     def test_modules_create_succeed(self):
         """ Succeed at creating the FastQC module """
         module_create = nf_core.modules.ModuleCreate(self.pipeline_dir, "fastqc", "@author", "process_low", True, True)
@@ -110,5 +108,4 @@
         module_create.create()
         with pytest.raises(UserWarning) as excinfo:
             module_create.create()
-        assert "Module file exists already" in str(excinfo.value)
->>>>>>> fa17a9eb
+        assert "Module file exists already" in str(excinfo.value)