--- conflicted
+++ resolved
@@ -18,9 +18,6 @@
 * Syncing now reads from a `blacklist.json` in order to exclude pipelines from being synced if necessary.
 * Added nf-core tools API description to assist developers with the classes and functions available.
   * Docs are automatically built by Travis CI and updated on the nf-co.re website.
-<<<<<<< HEAD
-* Introduced test for filtering remote workflows by keyword.
-=======
 * Introduced test for filtering remote workflows by keyword
 * Build tools python API docs
   * Use Travis job for api doc generation and publish
@@ -29,7 +26,6 @@
 * Code test coverage
   * Introduced test for filtering remote workflows by keyword
 
->>>>>>> 2675aa19
 
 ## [v1.4](https://github.com/nf-core/tools/releases/tag/1.4) - 2018-12-12 Tantalum Butterfly
 
